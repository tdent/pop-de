--- conflicted
+++ resolved
@@ -15,14 +15,9 @@
     evaluate(points):
         Evaluate the KDE at given data points.
     """
-<<<<<<< HEAD
-    def __init__(self, data, input_transf=None, stdize=False, rescale=None,
-                 backend='scipy', bandwidth=1., dim_names=None, weights=None):
-=======
     def __init__(self, data, weights=None, input_transf=None, stdize=False,
                  rescale=None, backend='scipy', bandwidth=1., dim_names=None,
                  do_fit=True):
->>>>>>> 3a3578d0
         """
         data: array-like, shape (n_samples, n_features)
             Data points defining kernel positions
@@ -38,12 +33,7 @@
             backend : String, Processing method to do KDE calculation
             bandwidth : Float or array of float, bandwidth of kernels used for smoothing
             dim_names : Sequence of dimension names, e.g. ('m1', 'z', 'chi_eff')
-<<<<<<< HEAD
-            weights : array_like, weights for data points
-                If None, the samples are weighted equally
-=======
-            fit : Boolean, whether to fit the KDE when initializing a class instance
->>>>>>> 3a3578d0
+            do_fit : Boolean, whether to fit the KDE when initializing a class instance
 
         Example
         --------
@@ -216,15 +206,11 @@
         from scipy.stats import gaussian_kde
 
         # scipy takes data with shape (n_dimensions, n_samples)
-<<<<<<< HEAD
-        self.kernel_estimate = gaussian_kde(self.kde_data.T, bw_method=self.bandwidth, weights=self.weights)
-=======
         self.kernel_estimate = gaussian_kde(
             self.kde_data.T,
             bw_method=self.bandwidth,
             weights=self.weights
         )
->>>>>>> 3a3578d0
 
     def set_bandwidth(self, bandwidth):
         """
@@ -367,13 +353,6 @@
     evaluate_KDEpy(points):
         Evaluate the KDE.
     """
-<<<<<<< HEAD
-    def __init__(self, data, input_transf=None, stdize=False, rescale=None,
-                 backend='KDEpy', bandwidth=1., dim_names=None, weights=None):
-        # Same initialization as parent class but default to KDEpy
-        super().__init__(data, input_transf, stdize, rescale,
-                         backend, bandwidth, dim_names, weights)  # Arguments stay in same order
-=======
     def __init__(self, data, weights=None, input_transf=None, stdize=False,
                  rescale=None, backend='KDEpy', bandwidth=1., dim_names=None,
                  do_fit=True):
@@ -381,20 +360,15 @@
         # Arguments stay in same order
         super().__init__(data, weights, input_transf, stdize,
                          rescale, backend, bandwidth, dim_names, do_fit)
->>>>>>> 3a3578d0
 
     def fit_KDEpy(self):
         from KDEpy.TreeKDE import TreeKDE
 
         # Bandwidth may be array-like with size n_samples
-<<<<<<< HEAD
-        self.kernel_estimate = TreeKDE(bw=self.bandwidth).fit(self.kde_data, weights=self.weights)
-=======
         self.kernel_estimate = TreeKDE(bw=self.bandwidth).fit(
             self.kde_data,
             weights=self.weights
         )
->>>>>>> 3a3578d0
 
     def evaluate_KDEpy(self, points):
         density_values = self.kernel_estimate.evaluate(points)
