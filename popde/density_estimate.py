--- conflicted
+++ resolved
@@ -14,7 +14,6 @@
     """
     def __init__(self, data, backend='scipy', bandwidth=1., dim_names=None):
         """
-        Initialize the KernelDensityEstimation object.
         data: array-like, shape (n_samples, n_features)
                points of the data define each kernel position
                each row is a point, each column is a parameter.
@@ -24,15 +23,10 @@
                         values must be strings
         """
         if len(data.shape) != 2:
-<<<<<<< HEAD
             raise ValueError("Data must have shape (n_samples, n_features).")
-        self.data = np.asarray(data) 
-=======
-            raise ValueError("data must have shape (n_samples, n_features).")
 
         self.data = np.asarray(data)
         self.backend = backend
->>>>>>> 00afc516
         self.bandwidth = bandwidth
         self.dim_names = dim_names
         if dim_names is not None:
@@ -44,17 +38,15 @@
 
     def check_dimensionality(self):
         """
-        Check if the dimension of training data matches the number of parameter names.
+        Check if the dimension of training data matches the number of param names
         """
         if self.data.shape[1] != len(self.dim_names):
             raise ValueError("Dimensionality of data array does not match "
                              "the number of dimension names.")
-<<<<<<< HEAD
-=======
 
     def fit(self):
         """
-        General fit method allowing for different backends.
+        General fit method allowing for different backends
         """
         fit_method = getattr(self, 'fit_' + self.backend)
         fit_method()
@@ -71,22 +63,21 @@
         """
         self.bandwidth = bandwidth
         self.fit()
->>>>>>> 00afc516
 
     def evaluate(self, points):
         """
-        Evaluate the KDE allowing for different backends.
+        Evaluate the KDE allowing for different backends
 
         Parameters:
         -----------
         points : array-like
-            The data points at which the KDE will be evaluated.
+            The parameter points at which the KDE will be evaluated
 
         Returns:
         --------
         density_values : array-like
-            The estimated density values at the given data points.
-            using standard gaussian distribution
+            The estimated density values at the given points
+            using a standard gaussian kernel
         """
         evaluate_method = getattr(self, 'evaluate_' + self.backend)
         return evaluate_method(points)
@@ -116,7 +107,7 @@
         Evaluate the KDE at given data points.
     """
     def __init__(self, data, backend='KDEpy', bandwidth=1., dim_names=None):
-        # Same initialization but default to KDEpy
+        # Same initialization as parent class but default to KDEpy
         super().__init__(data, backend, bandwidth, dim_names)
 
     def fit_KDEpy(self):
@@ -215,8 +206,4 @@
         self.optbw, self.optalpha = optvalues[0], optvalues[1]
         kdeval = train_eval_kde(samples, x_eval, self.optbw, self.optalpha)
 
-<<<<<<< HEAD
-        return kdeval, self.optbw, self.optalpha 
-=======
-        return kdeval, self.optbw, self.optalpha
->>>>>>> 00afc516
+        return kdeval, self.optbw, self.optalpha