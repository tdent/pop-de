--- conflicted
+++ resolved
@@ -59,11 +59,8 @@
         """
         if len(data.shape) != 2:
             raise ValueError("Data must have shape (n_samples, n_features).")
-<<<<<<< HEAD
         self.ndim = data.shape[1]
 
-=======
->>>>>>> 1cab3563
         self.data = np.asarray(data)
         self.ndim = self.data.shape[1]
         self.input_transf = input_transf
